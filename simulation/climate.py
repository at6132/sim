from typing import Dict, Tuple, Optional
from enum import Enum
import numpy as np
import math
import logging
import random
from datetime import datetime
from .utils.logging_config import get_logger

logger = get_logger(__name__)

class ClimateType(Enum):
    # Polar Climates
    TUNDRA = "tundra"
    ICE_CAP = "ice_cap"
    
    # Continental Climates
    SUBARCTIC = "subarctic"
    CONTINENTAL = "continental"
    WARM_SUMMER = "warm_summer"
    COLD_SUMMER = "cold_summer"
    
    # Temperate Climates
    MEDITERRANEAN = "mediterranean"
    HUMID_SUBTROPICAL = "humid_subtropical"
    MARINE_WEST_COAST = "marine_west_coast"
    
    # Tropical Climates
    TROPICAL_RAINFOREST = "tropical_rainforest"
    TROPICAL_MONSOON = "tropical_monsoon"
    TROPICAL_SAVANNA = "tropical_savanna"
    
    # Arid Climates
    HOT_DESERT = "hot_desert"
    COLD_DESERT = "cold_desert"
    STEPPE = "steppe"
    
    # Highland Climates
    ALPINE = "alpine"
    SUBALPINE = "subalpine"
    MONTANE = "montane"

class ClimateSystem:
    def __init__(self, world):
        """Initialize the climate system."""
        self.world = world
        self.climate_data = {}  # (longitude, latitude) -> Dict
        self.temperature_data = {}  # (longitude, latitude) -> float
        self.precipitation_data = {}  # (longitude, latitude) -> float
        self.humidity_data = {}  # (longitude, latitude) -> float
        self.wind_data = {}  # (longitude, latitude) -> Dict
        
        # Define coordinate ranges
        self.longitude_range = np.arange(-180.0, 180.0, 1.0)  # 1-degree resolution
        self.latitude_range = np.arange(-90.0, 90.0, 1.0)  # 1-degree resolution
        
        # Initialize maps
        self.temperature_map = np.zeros((len(self.longitude_range), len(self.latitude_range)))
        self.precipitation_map = np.zeros((len(self.longitude_range), len(self.latitude_range)))
<<<<<<< HEAD
        self.wind_map = np.zeros((len(self.longitude_range), len(self.latitude_range)))

        # Simulation time tracking
        self.current_time = 0.0
=======
        self.wind_map = np.zeros((len(self.longitude_range), len(self.latitude_range)))

        # Simulation time tracking
        self.current_time = 0.0
>>>>>>> d3f7678b
        
        self.initialize_earth_climate()
        
    def initialize_earth_climate(self):
        """Initialize Earth-like climate system."""
        logger.info("Initializing Earth climate system...")
        total_steps = len(self.longitude_range) * len(self.latitude_range)
        current_step = 0
        
        for i, lon in enumerate(self.longitude_range):
            for j, lat in enumerate(self.latitude_range):
                # Initialize temperature
                self.temperature_map[i][j] = self._calculate_base_temperature(lat)
                
                # Initialize precipitation
                self.precipitation_map[i][j] = self._calculate_base_precipitation(lat, lon)
                
                # Initialize wind
                self.wind_map[i][j] = self._calculate_base_wind(lat, lon)
                
                # Update progress
                current_step += 1
                if current_step % 100 == 0:
                    progress = (current_step / total_steps) * 100
                    logger.info(f"Climate initialization progress: {progress:.1f}%")
        
        logger.info("Earth climate system initialized successfully")

    def verify_initialization(self) -> bool:
        """Verify that the climate system is properly initialized."""
        logger.info("Verifying climate system initialization...")
        
        # Check temperature map
        if not hasattr(self, 'temperature_map') or not self.temperature_map.any():
            logger.error("Temperature map not initialized")
            return False
            
        # Check precipitation map
        if not hasattr(self, 'precipitation_map') or not self.precipitation_map.any():
            logger.error("Precipitation map not initialized")
            return False
            
        # Check wind map
        if not hasattr(self, 'wind_map') or not self.wind_map.any():
            logger.error("Wind map not initialized")
            return False
            
        # Check current conditions
        if not hasattr(self, 'current_conditions') or not self.current_conditions:
            logger.error("Current conditions not initialized")
            return False
            
        logger.info("Climate system initialization verified successfully")
        return True
        
    def _initialize_climate_zones(self):
        """Initialize climate zones based on temperature and precipitation."""
        logger.info("Initializing climate zones...")
        
        # Initialize polar climates
        logger.info("Setting up polar climates...")
        self._initialize_polar_climates()
        logger.info("Polar climates initialized")
        
        # Initialize continental climates
        logger.info("Setting up continental climates...")
        self._initialize_continental_climates()
        logger.info("Continental climates initialized")
        
        # Initialize temperate climates
        logger.info("Setting up temperate climates...")
        self._initialize_temperate_climates()
        logger.info("Temperate climates initialized")
        
        # Initialize tropical climates
        logger.info("Setting up tropical climates...")
        self._initialize_tropical_climates()
        logger.info("Tropical climates initialized")
        
        # Initialize arid climates
        logger.info("Setting up arid climates...")
        self._initialize_arid_climates()
        logger.info("Arid climates initialized")
        
        # Initialize highland climates
        logger.info("Setting up highland climates...")
        self._initialize_highland_climates()
        logger.info("Highland climates initialized")
        
        logger.info("Climate zones initialization complete")
        
    def _initialize_seasonal_variations(self):
        """Initialize seasonal variations in climate."""
        logger.info("Initializing seasonal variations...")
        
        # Initialize temperature variations
        logger.info("Setting up temperature variations...")
        self._initialize_temperature_variations()
        logger.info("Temperature variations initialized")
        
        # Initialize precipitation variations
        logger.info("Setting up precipitation variations...")
        self._initialize_precipitation_variations()
        logger.info("Precipitation variations initialized")
        
        # Initialize wind variations
        logger.info("Setting up wind variations...")
        self._initialize_wind_variations()
        logger.info("Wind variations initialized")
        
        logger.info("Seasonal variations initialization complete")
        
    def _initialize_weather_patterns(self):
        """Initialize weather patterns."""
        logger.info("Initializing weather patterns...")
        
        # Initialize storm systems
        logger.info("Setting up storm systems...")
        self._initialize_storm_systems()
        logger.info("Storm systems initialized")
        
        # Initialize pressure systems
        logger.info("Setting up pressure systems...")
        self._initialize_pressure_systems()
        logger.info("Pressure systems initialized")
        
        # Initialize wind patterns
        logger.info("Setting up wind patterns...")
        self._initialize_wind_patterns()
        logger.info("Wind patterns initialized")
        
        logger.info("Weather patterns initialization complete")
        
    def _generate_temperature(self, longitude: float, latitude: float) -> float:
        """Generate temperature based on longitude and latitude."""
        # Base temperature on latitude (solar angle)
        base_temp = 30 * math.cos(math.radians(latitude))  # 30°C at equator, -30°C at poles
        
        # Adjust for ocean currents and continental effects
        if longitude < -100:  # Western North America
            if latitude > 40:  # Pacific Northwest
                base_temp += 5  # Warmer due to Pacific currents
            elif latitude > 30:  # California
                base_temp += 8  # Mediterranean climate
        elif longitude > 100:  # Eastern Asia
            if latitude > 30:  # Japan/Korea
                base_temp += 5  # Warmer due to Kuroshio current
        elif longitude < -20:  # Western Europe
            if latitude > 40:  # Mediterranean
                base_temp += 8  # Mediterranean climate
            else:
                base_temp += 5  # Warmer due to Gulf Stream
                
        # Add elevation effects
        elevation = self.world.terrain.get_elevation_at(longitude, latitude)
        if elevation > 2000:
            base_temp -= (elevation - 2000) * 0.0065  # Temperature decreases 6.5°C per 1000m
            
        # Add seasonal variation
        season = self._get_season(latitude)
        if season == "summer":
            base_temp += 10
        elif season == "winter":
            base_temp -= 10
            
        return base_temp
        
    def _generate_precipitation(self, longitude: float, latitude: float) -> float:
        """Generate precipitation based on longitude and latitude."""
        # Base precipitation on latitude and terrain
        if abs(latitude) > 60:  # Polar regions
            precip = 200  # Low precipitation
        elif abs(latitude) > 45:  # Temperate regions
            if longitude < -100:  # Western North America
                precip = 1500  # High precipitation in Pacific Northwest
            elif longitude > 100:  # Eastern Asia
                precip = 1200  # High precipitation in East Asia
            else:
                precip = 800  # Moderate precipitation
        elif abs(latitude) > 30:  # Subtropical regions
            if longitude < -100:  # Western North America
                precip = 300  # Low precipitation in Southwest
            elif longitude > 100:  # Eastern Asia
                precip = 1500  # High precipitation in East Asia
            else:
                precip = 1000  # Moderate precipitation
        elif abs(latitude) > 15:  # Tropical regions
            if longitude < -100:  # Western North America
                precip = 500  # Moderate precipitation
            elif longitude > 100:  # Eastern Asia
                precip = 2000  # Very high precipitation
            else:
                precip = 1500  # High precipitation
        else:  # Equatorial regions
            precip = 2500  # Very high precipitation
            
        # Adjust for terrain
        terrain = self.world.terrain.get_terrain_at(longitude, latitude)
        if terrain in ['mountain', 'hills']:
            precip *= 1.5  # Orographic precipitation
        elif terrain in ['desert', 'steppe']:
            precip *= 0.3  # Low precipitation
        elif terrain in ['rainforest', 'tropical_rainforest']:
            precip *= 1.5  # High precipitation
            
        # Add seasonal variation
        season = self._get_season(latitude)
        if season == "summer":
            if abs(latitude) < 30:  # Tropical monsoon
                precip *= 2.0
            else:
                precip *= 1.2
        elif season == "winter":
            if abs(latitude) < 30:  # Tropical monsoon
                precip *= 0.5
            else:
                precip *= 0.8
            
        return precip
        
    def _generate_humidity(self, longitude: float, latitude: float) -> float:
        """Generate humidity based on longitude and latitude."""
        # Base humidity on latitude and terrain
        if abs(latitude) < 15:  # Equatorial regions
            base_humidity = 0.8
        elif abs(latitude) < 30:  # Tropical regions
            base_humidity = 0.7
        elif abs(latitude) < 45:  # Subtropical regions
            base_humidity = 0.6
        elif abs(latitude) < 60:  # Temperate regions
            base_humidity = 0.5
        else:  # Polar regions
            base_humidity = 0.4
            
        # Adjust for terrain and proximity to water
        terrain = self.world.terrain.get_terrain_at(longitude, latitude)
        if terrain in ['rainforest', 'tropical_rainforest', 'swamp', 'marsh']:
            base_humidity += 0.2
        elif terrain in ['desert', 'steppe']:
            base_humidity -= 0.2
            
        # Adjust for proximity to large water bodies
        if self._is_near_large_water(longitude, latitude):
            base_humidity += 0.1
            
        # Add seasonal variation
        season = self._get_season(latitude)
        if season == "summer":
            base_humidity += 0.1
        elif season == "winter":
            base_humidity -= 0.1
            
        return min(1.0, max(0.0, base_humidity))
        
    def _is_near_large_water(self, longitude: float, latitude: float) -> bool:
        """Check if coordinates are near a large water body."""
        # Check surrounding tiles for water
        for dlon in [-1, 0, 1]:
            for dlat in [-1, 0, 1]:
                if dlon == 0 and dlat == 0:
                    continue
                check_lon = longitude + dlon * self.world.longitude_resolution
                check_lat = latitude + dlat * self.world.latitude_resolution
                if self.world.terrain.get_terrain_at(check_lon, check_lat) in ['deep_ocean', 'continental_shelf']:
                    return True
        return False
        
    def _generate_wind(self, longitude: float, latitude: float) -> Dict:
        """Generate wind data based on longitude and latitude."""
        # Base wind speed on latitude and terrain
        if abs(latitude) < 15:  # Equatorial regions
            base_speed = 5.0  # m/s
        elif abs(latitude) < 30:  # Tropical regions
            base_speed = 7.0
        elif abs(latitude) < 45:  # Subtropical regions
            base_speed = 10.0
        elif abs(latitude) < 60:  # Temperate regions
            base_speed = 8.0
        else:  # Polar regions
            base_speed = 12.0
            
        # Adjust for terrain
        terrain = self.world.terrain.get_terrain_at(longitude, latitude)
        if terrain in ['mountain', 'hills']:
            base_speed *= 1.5  # Higher winds in mountains
        elif terrain in ['forest', 'rainforest']:
            base_speed *= 0.7  # Reduced winds in forests
            
        # Add seasonal variation
        season = self._get_season(latitude)
        if season == "winter":
            base_speed *= 1.2
            
        # Generate wind direction based on latitude and season
        if abs(latitude) < 15:  # Equatorial regions
            direction = random.uniform(0, 360)  # Variable winds
        elif abs(latitude) < 30:  # Tropical regions
            if latitude > 0:  # Northern hemisphere
                direction = random.uniform(0, 60)  # Northeast trades
            else:  # Southern hemisphere
                direction = random.uniform(120, 180)  # Southeast trades
        elif abs(latitude) < 60:  # Temperate regions
            direction = random.uniform(240, 300)  # Westerlies
        else:  # Polar regions
            direction = random.uniform(0, 360)  # Variable winds
            
        return {
            "speed": base_speed,
            "direction": direction
        }
        
    def _get_season(self, latitude: float) -> str:
        """Get current season based on latitude and time of year."""
        # Calculate day of year (0-365)
        day_of_year = (self.world.time % self.world.year_length) / self.world.day_length
        
        # Determine season based on latitude and day of year
        if abs(latitude) < 15:  # Equatorial regions
            return "summer"  # No distinct seasons
        elif latitude > 0:  # Northern hemisphere
            if day_of_year < 80 or day_of_year > 355:
                return "winter"
            elif day_of_year < 172:
                return "spring"
            elif day_of_year < 264:
                return "summer"
            else:
                return "autumn"
        else:  # Southern hemisphere
            if day_of_year < 80 or day_of_year > 355:
                return "summer"
            elif day_of_year < 172:
                return "autumn"
            elif day_of_year < 264:
                return "winter"
            else:
                return "spring"
                
    def get_climate_at(self, longitude: float, latitude: float) -> Dict:
        """Get climate data at given coordinates."""
        lon_grid = round(longitude / self.world.longitude_resolution) * self.world.longitude_resolution
        lat_grid = round(latitude / self.world.latitude_resolution) * self.world.latitude_resolution
        
        return self.climate_data.get((lon_grid, lat_grid), {
            "temperature": 15.0,  # Default temperature
            "precipitation": 500.0,  # Default precipitation
            "humidity": 0.5,  # Default humidity
            "wind": {
                "speed": 5.0,
                "direction": 0.0,
                "gust_speed": 7.0
            }
        })
        
<<<<<<< HEAD
    def get_temperature_at(self, longitude: float, latitude: float) -> float:
        """Get temperature at given coordinates in Celsius."""
        lon_grid = round(longitude / self.world.longitude_resolution) * self.world.longitude_resolution
        lat_grid = round(latitude / self.world.latitude_resolution) * self.world.latitude_resolution
        return self.temperature_data.get((lon_grid, lat_grid), 20.0)

    def get_temperature(self, longitude: float, latitude: float) -> float:
        """Alias for get_temperature_at."""
        return self.get_temperature_at(longitude, latitude)
        
    def get_precipitation_at(self, longitude: float, latitude: float) -> float:
        """Get precipitation at given coordinates in mm/year."""
        lon_grid = round(longitude / self.world.longitude_resolution) * self.world.longitude_resolution
        lat_grid = round(latitude / self.world.latitude_resolution) * self.world.latitude_resolution
        return self.precipitation_data.get((lon_grid, lat_grid), 0.0)

    # Backwards compatibility for older code
    def get_precipitation(self, longitude: float, latitude: float) -> float:
        return self.get_precipitation_at(longitude, latitude)
=======
    def get_temperature_at(self, longitude: float, latitude: float) -> float:
        """Get temperature at given coordinates in Celsius."""
        lon_grid = round(longitude / self.world.longitude_resolution) * self.world.longitude_resolution
        lat_grid = round(latitude / self.world.latitude_resolution) * self.world.latitude_resolution
        return self.temperature_data.get((lon_grid, lat_grid), 20.0)

    def get_temperature(self, longitude: float, latitude: float) -> float:
        """Alias for get_temperature_at."""
        return self.get_temperature_at(longitude, latitude)
        
    def get_precipitation_at(self, longitude: float, latitude: float) -> float:
        """Get precipitation at given coordinates in mm/year."""
        lon_grid = round(longitude / self.world.longitude_resolution) * self.world.longitude_resolution
        lat_grid = round(latitude / self.world.latitude_resolution) * self.world.latitude_resolution
        return self.precipitation_data.get((lon_grid, lat_grid), 0.0)

    # Backwards compatibility for older code
    def get_precipitation(self, longitude: float, latitude: float) -> float:
        return self.get_precipitation_at(longitude, latitude)
>>>>>>> d3f7678b
        
    def get_humidity_at(self, longitude: float, latitude: float) -> float:
        """Get humidity at given coordinates (0-1)."""
        lon_grid = round(longitude / self.world.longitude_resolution) * self.world.longitude_resolution
        lat_grid = round(latitude / self.world.latitude_resolution) * self.world.latitude_resolution
        return self.humidity_data.get((lon_grid, lat_grid), 0.5)
        
    def get_wind_at(self, longitude: float, latitude: float) -> Dict:
        """Get wind data at given coordinates."""
        lon_grid = round(longitude / self.world.longitude_resolution) * self.world.longitude_resolution
        lat_grid = round(latitude / self.world.latitude_resolution) * self.world.latitude_resolution
        return self.wind_data.get((lon_grid, lat_grid), {"speed": 0.0, "direction": 0.0})
        
    def get_state(self) -> Dict:
        """Get current climate system state."""
        return {
            'climate_data': self.climate_data,
            'temperature_data': self.temperature_data,
            'precipitation_data': self.precipitation_data,
            'humidity_data': self.humidity_data,
            'wind_data': self.wind_data
        }
        
    def get_climate_effects(self, longitude: float, latitude: float) -> Dict[str, float]:
        """Get effects of climate on various activities."""
        temp = self.get_temperature_at(longitude, latitude)
        precip = self.get_precipitation_at(longitude, latitude)
        climate = self.get_climate_at(longitude, latitude)
        
        effects = {
            "agriculture": 1.0,
            "construction": 1.0,
            "movement": 1.0,
            "health": 1.0,
            "resource_gathering": 1.0
        }
        
        # Temperature effects
        if temp < 0:
            effects["agriculture"] *= 0.5
            effects["movement"] *= 0.8
            effects["health"] *= 0.9
        elif temp > 35:
            effects["agriculture"] *= 0.7
            effects["movement"] *= 0.7
            effects["health"] *= 0.8
            
        # Precipitation effects
        if precip < 250:  # Arid
            effects["agriculture"] *= 0.5
            effects["health"] *= 0.9
        elif precip > 2000:  # Very wet
            effects["construction"] *= 0.8
            effects["movement"] *= 0.8
            effects["health"] *= 0.9
            
        # Climate-specific effects
        if climate in [ClimateType.TROPICAL_RAINFOREST, ClimateType.TROPICAL_MONSOON]:
            effects["resource_gathering"] *= 1.2
            effects["health"] *= 0.9
        elif climate in [ClimateType.HOT_DESERT, ClimateType.COLD_DESERT]:
            effects["agriculture"] *= 0.3
            effects["health"] *= 0.8
        elif climate in [ClimateType.TUNDRA, ClimateType.ICE_CAP]:
            effects["agriculture"] *= 0.2
            effects["movement"] *= 0.6
            effects["health"] *= 0.7
            
        return effects

    def _initialize_temperature_map(self):
        """Initialize the temperature map based on latitude and elevation."""
        logger.info("Initializing temperature map...")
        for lon in np.arange(-180, 180, self.world.longitude_resolution):
            for lat in np.arange(-90, 90, self.world.latitude_resolution):
                # Base temperature varies with latitude
                base_temp = 30 - abs(lat) * 0.5  # 30°C at equator, decreasing towards poles
                
                # Adjust for elevation
                elevation = self.world.terrain.get_elevation(lon, lat)
                elevation_factor = -0.0065 * elevation  # -6.5°C per 1000m
                
                # Add seasonal variation
                season_factor = 10 * np.sin(2 * np.pi * self.current_time / (365 * 24 * 60))  # 10°C seasonal variation
                
                # Add random variation
                random_factor = np.random.normal(0, 2)  # 2°C standard deviation
                
                temperature = base_temp + elevation_factor + season_factor + random_factor
                self.temperature_map[(lon, lat)] = temperature
        logger.info("Temperature map initialized")

    def _initialize_precipitation_map(self):
        """Initialize the precipitation map based on temperature and terrain."""
        logger.info("Initializing precipitation map...")
        for lon in np.arange(-180, 180, self.world.longitude_resolution):
            for lat in np.arange(-90, 90, self.world.latitude_resolution):
                # Base precipitation varies with latitude
                base_precip = 100 * np.cos(lat * np.pi / 180)  # More precipitation near equator
                
                # Adjust for elevation (more precipitation at higher elevations)
                elevation = self.world.terrain.get_elevation(lon, lat)
                elevation_factor = elevation * 0.1  # 0.1mm per meter
                
                # Adjust for temperature (more precipitation in warmer areas)
                temperature = self.temperature_map.get((lon, lat), 20)
                temp_factor = max(0, temperature - 10) * 2  # 2mm per degree above 10°C
                
                # Add random variation
                random_factor = np.random.normal(0, 20)  # 20mm standard deviation
                
                precipitation = max(0, base_precip + elevation_factor + temp_factor + random_factor)
                self.precipitation_map[(lon, lat)] = precipitation
        logger.info("Precipitation map initialized")

    def _initialize_wind_map(self):
        """Initialize the wind map based on pressure gradients."""
        logger.info("Initializing wind map...")
        for lon in np.arange(-180, 180, self.world.longitude_resolution):
            for lat in np.arange(-90, 90, self.world.latitude_resolution):
                # Base wind speed varies with latitude
                base_speed = 5 + abs(lat) * 0.1  # Stronger winds at higher latitudes
                
                # Add seasonal variation
                season_factor = 2 * np.sin(2 * np.pi * self.current_time / (365 * 24 * 60))
                
                # Add random variation
                random_factor = np.random.normal(0, 1)  # 1 m/s standard deviation
                
                wind_speed = max(0, base_speed + season_factor + random_factor)
                
                # Wind direction (in degrees)
                wind_direction = (lon + 180) % 360  # Basic eastward flow
                
                self.wind_map[(lon, lat)] = (wind_speed, wind_direction)
        logger.info("Wind map initialized")

    def _initialize_current_conditions(self):
        """Initialize current weather conditions."""
        logger.info("Initializing current conditions...")
        for lon in np.arange(-180, 180, self.world.longitude_resolution):
            for lat in np.arange(-90, 90, self.world.latitude_resolution):
                temperature = self.temperature_map.get((lon, lat), 20)
                precipitation = self.precipitation_map.get((lon, lat), 0)
                wind_speed, wind_direction = self.wind_map.get((lon, lat), (0, 0))
                
                # Determine weather type
                if precipitation > 50:
                    weather = "rain"
                elif precipitation > 20:
                    weather = "cloudy"
                elif temperature < 0:
                    weather = "snow"
                else:
                    weather = "clear"
                
                self.current_conditions[(lon, lat)] = {
                    "temperature": temperature,
                    "precipitation": precipitation,
                    "wind_speed": wind_speed,
                    "wind_direction": wind_direction,
                    "weather": weather
                }
        logger.info("Current conditions initialized")

    def update(self, time_delta: float):
        """Update climate conditions over time."""
        logger.info(f"Updating climate conditions for {time_delta} minutes...")
        self.current_time += time_delta
        
        # Update temperature map
        self._update_temperature_map(time_delta)
        
        # Update precipitation map
        self._update_precipitation_map(time_delta)
        
        # Update wind map
        self._update_wind_map(time_delta)
        
        # Update current conditions
        self._update_current_conditions()
        
        logger.info("Climate conditions updated")

    def _update_temperature_map(self, time_delta: float):
        """Update temperature map over time."""
<<<<<<< HEAD
        for (i, j), temp in np.ndenumerate(self.temperature_map):
=======
        for (i, j), temp in np.ndenumerate(self.temperature_map):
>>>>>>> d3f7678b
            # Daily cycle
            daily_factor = 5 * np.sin(2 * np.pi * (self.current_time % (24 * 60)) / (24 * 60))
            
            # Seasonal cycle
            seasonal_factor = 10 * np.sin(2 * np.pi * self.current_time / (365 * 24 * 60))
            
            # Random variation
            random_factor = np.random.normal(0, 0.1) * time_delta
            
<<<<<<< HEAD
            self.temperature_map[i][j] = temp + daily_factor + seasonal_factor + random_factor

    def _update_precipitation_map(self, time_delta: float):
        """Update precipitation map over time."""
        for (i, j), precip in np.ndenumerate(self.precipitation_map):
=======
            self.temperature_map[i][j] = temp + daily_factor + seasonal_factor + random_factor

    def _update_precipitation_map(self, time_delta: float):
        """Update precipitation map over time."""
        for (i, j), precip in np.ndenumerate(self.precipitation_map):
>>>>>>> d3f7678b
            # Seasonal variation
            seasonal_factor = 50 * np.sin(2 * np.pi * self.current_time / (365 * 24 * 60))
            
            # Random variation
            random_factor = np.random.normal(0, 5) * time_delta
            
<<<<<<< HEAD
            self.precipitation_map[i][j] = max(0, precip + seasonal_factor + random_factor)

    def _update_wind_map(self, time_delta: float):
        """Update wind map over time."""
        for (i, j), (speed, direction) in np.ndenumerate(self.wind_map):
            # Seasonal variation in speed
            speed_factor = 2 * np.sin(2 * np.pi * self.current_time / (365 * 24 * 60))
            
            # Random variation
            random_speed = np.random.normal(0, 0.5) * time_delta
            random_direction = np.random.normal(0, 5) * time_delta
            
            new_speed = max(0, speed + speed_factor + random_speed)
            new_direction = (direction + random_direction) % 360
            
            self.wind_map[i][j] = (new_speed, new_direction)

    def _update_current_conditions(self):
        """Update current weather conditions based on maps."""
        for (i, j), temperature in np.ndenumerate(self.temperature_map):
            lon = self.longitude_range[i]
            lat = self.latitude_range[j]
            precipitation = self.precipitation_map[i][j]
            wind_speed, wind_direction = self.wind_map[i][j]
=======
            self.precipitation_map[i][j] = max(0, precip + seasonal_factor + random_factor)

    def _update_wind_map(self, time_delta: float):
        """Update wind conditions across the map."""
        logger.info("Updating wind conditions...")
        
        # Create a new wind map with the same shape
        new_wind_map = np.zeros_like(self.wind_map)
        
        # Update each point
        for i in range(self.wind_map.shape[0]):
            for j in range(self.wind_map.shape[1]):
                # Get current wind speed
                current_speed = self.wind_map[i, j]
                
                # Calculate new wind speed based on time and location
                lat = self.latitude_range[j]
                lon = self.longitude_range[i]
                
                # Base wind speed on latitude (stronger at higher latitudes)
                base_speed = abs(lat) * 0.1
                
                # Add some random variation
                variation = np.random.normal(0, 0.1)
                
                # Calculate new speed
                new_speed = base_speed + variation
                
                # Ensure non-negative
                new_speed = max(0.0, new_speed)
                
                # Store in new map
                new_wind_map[i, j] = new_speed
        
        # Update the wind map
        self.wind_map = new_wind_map
        logger.info("Wind conditions updated")

    def _update_current_conditions(self):
        """Update current weather conditions based on maps."""
        for (i, j), temperature in np.ndenumerate(self.temperature_map):
            lon = self.longitude_range[i]
            lat = self.latitude_range[j]
            precipitation = self.precipitation_map[i][j]
            wind_speed, wind_direction = self.wind_map[i][j]
>>>>>>> d3f7678b
            
            # Determine weather type
            if precipitation > 50:
                weather = "rain"
            elif precipitation > 20:
                weather = "cloudy"
            elif temperature < 0:
                weather = "snow"
            else:
                weather = "clear"
            
            self.current_conditions[(lon, lat)] = {
                "temperature": temperature,
                "precipitation": precipitation,
                "wind_speed": wind_speed,
                "wind_direction": wind_direction,
                "weather": weather
            }

    def _calculate_base_temperature(self, latitude: float) -> float:
        """Placeholder temperature model based on latitude."""
        return 30.0 - abs(latitude) * 0.3

    def _calculate_base_precipitation(self, latitude: float, longitude: float) -> float:
        """Placeholder precipitation model."""
        return max(0.0, 1.0 - abs(latitude) / 90.0)

    def _calculate_base_wind(self, latitude: float, longitude: float) -> float:
        """Placeholder wind speed model."""
        return abs(latitude) * 0.1 <|MERGE_RESOLUTION|>--- conflicted
+++ resolved
@@ -1,786 +1,783 @@
-from typing import Dict, Tuple, Optional
-from enum import Enum
-import numpy as np
-import math
-import logging
-import random
-from datetime import datetime
-from .utils.logging_config import get_logger
-
-logger = get_logger(__name__)
-
-class ClimateType(Enum):
-    # Polar Climates
-    TUNDRA = "tundra"
-    ICE_CAP = "ice_cap"
-    
-    # Continental Climates
-    SUBARCTIC = "subarctic"
-    CONTINENTAL = "continental"
-    WARM_SUMMER = "warm_summer"
-    COLD_SUMMER = "cold_summer"
-    
-    # Temperate Climates
-    MEDITERRANEAN = "mediterranean"
-    HUMID_SUBTROPICAL = "humid_subtropical"
-    MARINE_WEST_COAST = "marine_west_coast"
-    
-    # Tropical Climates
-    TROPICAL_RAINFOREST = "tropical_rainforest"
-    TROPICAL_MONSOON = "tropical_monsoon"
-    TROPICAL_SAVANNA = "tropical_savanna"
-    
-    # Arid Climates
-    HOT_DESERT = "hot_desert"
-    COLD_DESERT = "cold_desert"
-    STEPPE = "steppe"
-    
-    # Highland Climates
-    ALPINE = "alpine"
-    SUBALPINE = "subalpine"
-    MONTANE = "montane"
-
-class ClimateSystem:
-    def __init__(self, world):
-        """Initialize the climate system."""
-        self.world = world
-        self.climate_data = {}  # (longitude, latitude) -> Dict
-        self.temperature_data = {}  # (longitude, latitude) -> float
-        self.precipitation_data = {}  # (longitude, latitude) -> float
-        self.humidity_data = {}  # (longitude, latitude) -> float
-        self.wind_data = {}  # (longitude, latitude) -> Dict
-        
-        # Define coordinate ranges
-        self.longitude_range = np.arange(-180.0, 180.0, 1.0)  # 1-degree resolution
-        self.latitude_range = np.arange(-90.0, 90.0, 1.0)  # 1-degree resolution
-        
-        # Initialize maps
-        self.temperature_map = np.zeros((len(self.longitude_range), len(self.latitude_range)))
-        self.precipitation_map = np.zeros((len(self.longitude_range), len(self.latitude_range)))
-<<<<<<< HEAD
-        self.wind_map = np.zeros((len(self.longitude_range), len(self.latitude_range)))
-
-        # Simulation time tracking
-        self.current_time = 0.0
-=======
-        self.wind_map = np.zeros((len(self.longitude_range), len(self.latitude_range)))
-
-        # Simulation time tracking
-        self.current_time = 0.0
->>>>>>> d3f7678b
-        
-        self.initialize_earth_climate()
-        
-    def initialize_earth_climate(self):
-        """Initialize Earth-like climate system."""
-        logger.info("Initializing Earth climate system...")
-        total_steps = len(self.longitude_range) * len(self.latitude_range)
-        current_step = 0
-        
-        for i, lon in enumerate(self.longitude_range):
-            for j, lat in enumerate(self.latitude_range):
-                # Initialize temperature
-                self.temperature_map[i][j] = self._calculate_base_temperature(lat)
-                
-                # Initialize precipitation
-                self.precipitation_map[i][j] = self._calculate_base_precipitation(lat, lon)
-                
-                # Initialize wind
-                self.wind_map[i][j] = self._calculate_base_wind(lat, lon)
-                
-                # Update progress
-                current_step += 1
-                if current_step % 100 == 0:
-                    progress = (current_step / total_steps) * 100
-                    logger.info(f"Climate initialization progress: {progress:.1f}%")
-        
-        logger.info("Earth climate system initialized successfully")
-
-    def verify_initialization(self) -> bool:
-        """Verify that the climate system is properly initialized."""
-        logger.info("Verifying climate system initialization...")
-        
-        # Check temperature map
-        if not hasattr(self, 'temperature_map') or not self.temperature_map.any():
-            logger.error("Temperature map not initialized")
-            return False
-            
-        # Check precipitation map
-        if not hasattr(self, 'precipitation_map') or not self.precipitation_map.any():
-            logger.error("Precipitation map not initialized")
-            return False
-            
-        # Check wind map
-        if not hasattr(self, 'wind_map') or not self.wind_map.any():
-            logger.error("Wind map not initialized")
-            return False
-            
-        # Check current conditions
-        if not hasattr(self, 'current_conditions') or not self.current_conditions:
-            logger.error("Current conditions not initialized")
-            return False
-            
-        logger.info("Climate system initialization verified successfully")
-        return True
-        
-    def _initialize_climate_zones(self):
-        """Initialize climate zones based on temperature and precipitation."""
-        logger.info("Initializing climate zones...")
-        
-        # Initialize polar climates
-        logger.info("Setting up polar climates...")
-        self._initialize_polar_climates()
-        logger.info("Polar climates initialized")
-        
-        # Initialize continental climates
-        logger.info("Setting up continental climates...")
-        self._initialize_continental_climates()
-        logger.info("Continental climates initialized")
-        
-        # Initialize temperate climates
-        logger.info("Setting up temperate climates...")
-        self._initialize_temperate_climates()
-        logger.info("Temperate climates initialized")
-        
-        # Initialize tropical climates
-        logger.info("Setting up tropical climates...")
-        self._initialize_tropical_climates()
-        logger.info("Tropical climates initialized")
-        
-        # Initialize arid climates
-        logger.info("Setting up arid climates...")
-        self._initialize_arid_climates()
-        logger.info("Arid climates initialized")
-        
-        # Initialize highland climates
-        logger.info("Setting up highland climates...")
-        self._initialize_highland_climates()
-        logger.info("Highland climates initialized")
-        
-        logger.info("Climate zones initialization complete")
-        
-    def _initialize_seasonal_variations(self):
-        """Initialize seasonal variations in climate."""
-        logger.info("Initializing seasonal variations...")
-        
-        # Initialize temperature variations
-        logger.info("Setting up temperature variations...")
-        self._initialize_temperature_variations()
-        logger.info("Temperature variations initialized")
-        
-        # Initialize precipitation variations
-        logger.info("Setting up precipitation variations...")
-        self._initialize_precipitation_variations()
-        logger.info("Precipitation variations initialized")
-        
-        # Initialize wind variations
-        logger.info("Setting up wind variations...")
-        self._initialize_wind_variations()
-        logger.info("Wind variations initialized")
-        
-        logger.info("Seasonal variations initialization complete")
-        
-    def _initialize_weather_patterns(self):
-        """Initialize weather patterns."""
-        logger.info("Initializing weather patterns...")
-        
-        # Initialize storm systems
-        logger.info("Setting up storm systems...")
-        self._initialize_storm_systems()
-        logger.info("Storm systems initialized")
-        
-        # Initialize pressure systems
-        logger.info("Setting up pressure systems...")
-        self._initialize_pressure_systems()
-        logger.info("Pressure systems initialized")
-        
-        # Initialize wind patterns
-        logger.info("Setting up wind patterns...")
-        self._initialize_wind_patterns()
-        logger.info("Wind patterns initialized")
-        
-        logger.info("Weather patterns initialization complete")
-        
-    def _generate_temperature(self, longitude: float, latitude: float) -> float:
-        """Generate temperature based on longitude and latitude."""
-        # Base temperature on latitude (solar angle)
-        base_temp = 30 * math.cos(math.radians(latitude))  # 30°C at equator, -30°C at poles
-        
-        # Adjust for ocean currents and continental effects
-        if longitude < -100:  # Western North America
-            if latitude > 40:  # Pacific Northwest
-                base_temp += 5  # Warmer due to Pacific currents
-            elif latitude > 30:  # California
-                base_temp += 8  # Mediterranean climate
-        elif longitude > 100:  # Eastern Asia
-            if latitude > 30:  # Japan/Korea
-                base_temp += 5  # Warmer due to Kuroshio current
-        elif longitude < -20:  # Western Europe
-            if latitude > 40:  # Mediterranean
-                base_temp += 8  # Mediterranean climate
-            else:
-                base_temp += 5  # Warmer due to Gulf Stream
-                
-        # Add elevation effects
-        elevation = self.world.terrain.get_elevation_at(longitude, latitude)
-        if elevation > 2000:
-            base_temp -= (elevation - 2000) * 0.0065  # Temperature decreases 6.5°C per 1000m
-            
-        # Add seasonal variation
-        season = self._get_season(latitude)
-        if season == "summer":
-            base_temp += 10
-        elif season == "winter":
-            base_temp -= 10
-            
-        return base_temp
-        
-    def _generate_precipitation(self, longitude: float, latitude: float) -> float:
-        """Generate precipitation based on longitude and latitude."""
-        # Base precipitation on latitude and terrain
-        if abs(latitude) > 60:  # Polar regions
-            precip = 200  # Low precipitation
-        elif abs(latitude) > 45:  # Temperate regions
-            if longitude < -100:  # Western North America
-                precip = 1500  # High precipitation in Pacific Northwest
-            elif longitude > 100:  # Eastern Asia
-                precip = 1200  # High precipitation in East Asia
-            else:
-                precip = 800  # Moderate precipitation
-        elif abs(latitude) > 30:  # Subtropical regions
-            if longitude < -100:  # Western North America
-                precip = 300  # Low precipitation in Southwest
-            elif longitude > 100:  # Eastern Asia
-                precip = 1500  # High precipitation in East Asia
-            else:
-                precip = 1000  # Moderate precipitation
-        elif abs(latitude) > 15:  # Tropical regions
-            if longitude < -100:  # Western North America
-                precip = 500  # Moderate precipitation
-            elif longitude > 100:  # Eastern Asia
-                precip = 2000  # Very high precipitation
-            else:
-                precip = 1500  # High precipitation
-        else:  # Equatorial regions
-            precip = 2500  # Very high precipitation
-            
-        # Adjust for terrain
-        terrain = self.world.terrain.get_terrain_at(longitude, latitude)
-        if terrain in ['mountain', 'hills']:
-            precip *= 1.5  # Orographic precipitation
-        elif terrain in ['desert', 'steppe']:
-            precip *= 0.3  # Low precipitation
-        elif terrain in ['rainforest', 'tropical_rainforest']:
-            precip *= 1.5  # High precipitation
-            
-        # Add seasonal variation
-        season = self._get_season(latitude)
-        if season == "summer":
-            if abs(latitude) < 30:  # Tropical monsoon
-                precip *= 2.0
-            else:
-                precip *= 1.2
-        elif season == "winter":
-            if abs(latitude) < 30:  # Tropical monsoon
-                precip *= 0.5
-            else:
-                precip *= 0.8
-            
-        return precip
-        
-    def _generate_humidity(self, longitude: float, latitude: float) -> float:
-        """Generate humidity based on longitude and latitude."""
-        # Base humidity on latitude and terrain
-        if abs(latitude) < 15:  # Equatorial regions
-            base_humidity = 0.8
-        elif abs(latitude) < 30:  # Tropical regions
-            base_humidity = 0.7
-        elif abs(latitude) < 45:  # Subtropical regions
-            base_humidity = 0.6
-        elif abs(latitude) < 60:  # Temperate regions
-            base_humidity = 0.5
-        else:  # Polar regions
-            base_humidity = 0.4
-            
-        # Adjust for terrain and proximity to water
-        terrain = self.world.terrain.get_terrain_at(longitude, latitude)
-        if terrain in ['rainforest', 'tropical_rainforest', 'swamp', 'marsh']:
-            base_humidity += 0.2
-        elif terrain in ['desert', 'steppe']:
-            base_humidity -= 0.2
-            
-        # Adjust for proximity to large water bodies
-        if self._is_near_large_water(longitude, latitude):
-            base_humidity += 0.1
-            
-        # Add seasonal variation
-        season = self._get_season(latitude)
-        if season == "summer":
-            base_humidity += 0.1
-        elif season == "winter":
-            base_humidity -= 0.1
-            
-        return min(1.0, max(0.0, base_humidity))
-        
-    def _is_near_large_water(self, longitude: float, latitude: float) -> bool:
-        """Check if coordinates are near a large water body."""
-        # Check surrounding tiles for water
-        for dlon in [-1, 0, 1]:
-            for dlat in [-1, 0, 1]:
-                if dlon == 0 and dlat == 0:
-                    continue
-                check_lon = longitude + dlon * self.world.longitude_resolution
-                check_lat = latitude + dlat * self.world.latitude_resolution
-                if self.world.terrain.get_terrain_at(check_lon, check_lat) in ['deep_ocean', 'continental_shelf']:
-                    return True
-        return False
-        
-    def _generate_wind(self, longitude: float, latitude: float) -> Dict:
-        """Generate wind data based on longitude and latitude."""
-        # Base wind speed on latitude and terrain
-        if abs(latitude) < 15:  # Equatorial regions
-            base_speed = 5.0  # m/s
-        elif abs(latitude) < 30:  # Tropical regions
-            base_speed = 7.0
-        elif abs(latitude) < 45:  # Subtropical regions
-            base_speed = 10.0
-        elif abs(latitude) < 60:  # Temperate regions
-            base_speed = 8.0
-        else:  # Polar regions
-            base_speed = 12.0
-            
-        # Adjust for terrain
-        terrain = self.world.terrain.get_terrain_at(longitude, latitude)
-        if terrain in ['mountain', 'hills']:
-            base_speed *= 1.5  # Higher winds in mountains
-        elif terrain in ['forest', 'rainforest']:
-            base_speed *= 0.7  # Reduced winds in forests
-            
-        # Add seasonal variation
-        season = self._get_season(latitude)
-        if season == "winter":
-            base_speed *= 1.2
-            
-        # Generate wind direction based on latitude and season
-        if abs(latitude) < 15:  # Equatorial regions
-            direction = random.uniform(0, 360)  # Variable winds
-        elif abs(latitude) < 30:  # Tropical regions
-            if latitude > 0:  # Northern hemisphere
-                direction = random.uniform(0, 60)  # Northeast trades
-            else:  # Southern hemisphere
-                direction = random.uniform(120, 180)  # Southeast trades
-        elif abs(latitude) < 60:  # Temperate regions
-            direction = random.uniform(240, 300)  # Westerlies
-        else:  # Polar regions
-            direction = random.uniform(0, 360)  # Variable winds
-            
-        return {
-            "speed": base_speed,
-            "direction": direction
-        }
-        
-    def _get_season(self, latitude: float) -> str:
-        """Get current season based on latitude and time of year."""
-        # Calculate day of year (0-365)
-        day_of_year = (self.world.time % self.world.year_length) / self.world.day_length
-        
-        # Determine season based on latitude and day of year
-        if abs(latitude) < 15:  # Equatorial regions
-            return "summer"  # No distinct seasons
-        elif latitude > 0:  # Northern hemisphere
-            if day_of_year < 80 or day_of_year > 355:
-                return "winter"
-            elif day_of_year < 172:
-                return "spring"
-            elif day_of_year < 264:
-                return "summer"
-            else:
-                return "autumn"
-        else:  # Southern hemisphere
-            if day_of_year < 80 or day_of_year > 355:
-                return "summer"
-            elif day_of_year < 172:
-                return "autumn"
-            elif day_of_year < 264:
-                return "winter"
-            else:
-                return "spring"
-                
-    def get_climate_at(self, longitude: float, latitude: float) -> Dict:
-        """Get climate data at given coordinates."""
-        lon_grid = round(longitude / self.world.longitude_resolution) * self.world.longitude_resolution
-        lat_grid = round(latitude / self.world.latitude_resolution) * self.world.latitude_resolution
-        
-        return self.climate_data.get((lon_grid, lat_grid), {
-            "temperature": 15.0,  # Default temperature
-            "precipitation": 500.0,  # Default precipitation
-            "humidity": 0.5,  # Default humidity
-            "wind": {
-                "speed": 5.0,
-                "direction": 0.0,
-                "gust_speed": 7.0
-            }
-        })
-        
-<<<<<<< HEAD
-    def get_temperature_at(self, longitude: float, latitude: float) -> float:
-        """Get temperature at given coordinates in Celsius."""
-        lon_grid = round(longitude / self.world.longitude_resolution) * self.world.longitude_resolution
-        lat_grid = round(latitude / self.world.latitude_resolution) * self.world.latitude_resolution
-        return self.temperature_data.get((lon_grid, lat_grid), 20.0)
-
-    def get_temperature(self, longitude: float, latitude: float) -> float:
-        """Alias for get_temperature_at."""
-        return self.get_temperature_at(longitude, latitude)
-        
-    def get_precipitation_at(self, longitude: float, latitude: float) -> float:
-        """Get precipitation at given coordinates in mm/year."""
-        lon_grid = round(longitude / self.world.longitude_resolution) * self.world.longitude_resolution
-        lat_grid = round(latitude / self.world.latitude_resolution) * self.world.latitude_resolution
-        return self.precipitation_data.get((lon_grid, lat_grid), 0.0)
-
-    # Backwards compatibility for older code
-    def get_precipitation(self, longitude: float, latitude: float) -> float:
-        return self.get_precipitation_at(longitude, latitude)
-=======
-    def get_temperature_at(self, longitude: float, latitude: float) -> float:
-        """Get temperature at given coordinates in Celsius."""
-        lon_grid = round(longitude / self.world.longitude_resolution) * self.world.longitude_resolution
-        lat_grid = round(latitude / self.world.latitude_resolution) * self.world.latitude_resolution
-        return self.temperature_data.get((lon_grid, lat_grid), 20.0)
-
-    def get_temperature(self, longitude: float, latitude: float) -> float:
-        """Alias for get_temperature_at."""
-        return self.get_temperature_at(longitude, latitude)
-        
-    def get_precipitation_at(self, longitude: float, latitude: float) -> float:
-        """Get precipitation at given coordinates in mm/year."""
-        lon_grid = round(longitude / self.world.longitude_resolution) * self.world.longitude_resolution
-        lat_grid = round(latitude / self.world.latitude_resolution) * self.world.latitude_resolution
-        return self.precipitation_data.get((lon_grid, lat_grid), 0.0)
-
-    # Backwards compatibility for older code
-    def get_precipitation(self, longitude: float, latitude: float) -> float:
-        return self.get_precipitation_at(longitude, latitude)
->>>>>>> d3f7678b
-        
-    def get_humidity_at(self, longitude: float, latitude: float) -> float:
-        """Get humidity at given coordinates (0-1)."""
-        lon_grid = round(longitude / self.world.longitude_resolution) * self.world.longitude_resolution
-        lat_grid = round(latitude / self.world.latitude_resolution) * self.world.latitude_resolution
-        return self.humidity_data.get((lon_grid, lat_grid), 0.5)
-        
-    def get_wind_at(self, longitude: float, latitude: float) -> Dict:
-        """Get wind data at given coordinates."""
-        lon_grid = round(longitude / self.world.longitude_resolution) * self.world.longitude_resolution
-        lat_grid = round(latitude / self.world.latitude_resolution) * self.world.latitude_resolution
-        return self.wind_data.get((lon_grid, lat_grid), {"speed": 0.0, "direction": 0.0})
-        
-    def get_state(self) -> Dict:
-        """Get current climate system state."""
-        return {
-            'climate_data': self.climate_data,
-            'temperature_data': self.temperature_data,
-            'precipitation_data': self.precipitation_data,
-            'humidity_data': self.humidity_data,
-            'wind_data': self.wind_data
-        }
-        
-    def get_climate_effects(self, longitude: float, latitude: float) -> Dict[str, float]:
-        """Get effects of climate on various activities."""
-        temp = self.get_temperature_at(longitude, latitude)
-        precip = self.get_precipitation_at(longitude, latitude)
-        climate = self.get_climate_at(longitude, latitude)
-        
-        effects = {
-            "agriculture": 1.0,
-            "construction": 1.0,
-            "movement": 1.0,
-            "health": 1.0,
-            "resource_gathering": 1.0
-        }
-        
-        # Temperature effects
-        if temp < 0:
-            effects["agriculture"] *= 0.5
-            effects["movement"] *= 0.8
-            effects["health"] *= 0.9
-        elif temp > 35:
-            effects["agriculture"] *= 0.7
-            effects["movement"] *= 0.7
-            effects["health"] *= 0.8
-            
-        # Precipitation effects
-        if precip < 250:  # Arid
-            effects["agriculture"] *= 0.5
-            effects["health"] *= 0.9
-        elif precip > 2000:  # Very wet
-            effects["construction"] *= 0.8
-            effects["movement"] *= 0.8
-            effects["health"] *= 0.9
-            
-        # Climate-specific effects
-        if climate in [ClimateType.TROPICAL_RAINFOREST, ClimateType.TROPICAL_MONSOON]:
-            effects["resource_gathering"] *= 1.2
-            effects["health"] *= 0.9
-        elif climate in [ClimateType.HOT_DESERT, ClimateType.COLD_DESERT]:
-            effects["agriculture"] *= 0.3
-            effects["health"] *= 0.8
-        elif climate in [ClimateType.TUNDRA, ClimateType.ICE_CAP]:
-            effects["agriculture"] *= 0.2
-            effects["movement"] *= 0.6
-            effects["health"] *= 0.7
-            
-        return effects
-
-    def _initialize_temperature_map(self):
-        """Initialize the temperature map based on latitude and elevation."""
-        logger.info("Initializing temperature map...")
-        for lon in np.arange(-180, 180, self.world.longitude_resolution):
-            for lat in np.arange(-90, 90, self.world.latitude_resolution):
-                # Base temperature varies with latitude
-                base_temp = 30 - abs(lat) * 0.5  # 30°C at equator, decreasing towards poles
-                
-                # Adjust for elevation
-                elevation = self.world.terrain.get_elevation(lon, lat)
-                elevation_factor = -0.0065 * elevation  # -6.5°C per 1000m
-                
-                # Add seasonal variation
-                season_factor = 10 * np.sin(2 * np.pi * self.current_time / (365 * 24 * 60))  # 10°C seasonal variation
-                
-                # Add random variation
-                random_factor = np.random.normal(0, 2)  # 2°C standard deviation
-                
-                temperature = base_temp + elevation_factor + season_factor + random_factor
-                self.temperature_map[(lon, lat)] = temperature
-        logger.info("Temperature map initialized")
-
-    def _initialize_precipitation_map(self):
-        """Initialize the precipitation map based on temperature and terrain."""
-        logger.info("Initializing precipitation map...")
-        for lon in np.arange(-180, 180, self.world.longitude_resolution):
-            for lat in np.arange(-90, 90, self.world.latitude_resolution):
-                # Base precipitation varies with latitude
-                base_precip = 100 * np.cos(lat * np.pi / 180)  # More precipitation near equator
-                
-                # Adjust for elevation (more precipitation at higher elevations)
-                elevation = self.world.terrain.get_elevation(lon, lat)
-                elevation_factor = elevation * 0.1  # 0.1mm per meter
-                
-                # Adjust for temperature (more precipitation in warmer areas)
-                temperature = self.temperature_map.get((lon, lat), 20)
-                temp_factor = max(0, temperature - 10) * 2  # 2mm per degree above 10°C
-                
-                # Add random variation
-                random_factor = np.random.normal(0, 20)  # 20mm standard deviation
-                
-                precipitation = max(0, base_precip + elevation_factor + temp_factor + random_factor)
-                self.precipitation_map[(lon, lat)] = precipitation
-        logger.info("Precipitation map initialized")
-
-    def _initialize_wind_map(self):
-        """Initialize the wind map based on pressure gradients."""
-        logger.info("Initializing wind map...")
-        for lon in np.arange(-180, 180, self.world.longitude_resolution):
-            for lat in np.arange(-90, 90, self.world.latitude_resolution):
-                # Base wind speed varies with latitude
-                base_speed = 5 + abs(lat) * 0.1  # Stronger winds at higher latitudes
-                
-                # Add seasonal variation
-                season_factor = 2 * np.sin(2 * np.pi * self.current_time / (365 * 24 * 60))
-                
-                # Add random variation
-                random_factor = np.random.normal(0, 1)  # 1 m/s standard deviation
-                
-                wind_speed = max(0, base_speed + season_factor + random_factor)
-                
-                # Wind direction (in degrees)
-                wind_direction = (lon + 180) % 360  # Basic eastward flow
-                
-                self.wind_map[(lon, lat)] = (wind_speed, wind_direction)
-        logger.info("Wind map initialized")
-
-    def _initialize_current_conditions(self):
-        """Initialize current weather conditions."""
-        logger.info("Initializing current conditions...")
-        for lon in np.arange(-180, 180, self.world.longitude_resolution):
-            for lat in np.arange(-90, 90, self.world.latitude_resolution):
-                temperature = self.temperature_map.get((lon, lat), 20)
-                precipitation = self.precipitation_map.get((lon, lat), 0)
-                wind_speed, wind_direction = self.wind_map.get((lon, lat), (0, 0))
-                
-                # Determine weather type
-                if precipitation > 50:
-                    weather = "rain"
-                elif precipitation > 20:
-                    weather = "cloudy"
-                elif temperature < 0:
-                    weather = "snow"
-                else:
-                    weather = "clear"
-                
-                self.current_conditions[(lon, lat)] = {
-                    "temperature": temperature,
-                    "precipitation": precipitation,
-                    "wind_speed": wind_speed,
-                    "wind_direction": wind_direction,
-                    "weather": weather
-                }
-        logger.info("Current conditions initialized")
-
-    def update(self, time_delta: float):
-        """Update climate conditions over time."""
-        logger.info(f"Updating climate conditions for {time_delta} minutes...")
-        self.current_time += time_delta
-        
-        # Update temperature map
-        self._update_temperature_map(time_delta)
-        
-        # Update precipitation map
-        self._update_precipitation_map(time_delta)
-        
-        # Update wind map
-        self._update_wind_map(time_delta)
-        
-        # Update current conditions
-        self._update_current_conditions()
-        
-        logger.info("Climate conditions updated")
-
-    def _update_temperature_map(self, time_delta: float):
-        """Update temperature map over time."""
-<<<<<<< HEAD
-        for (i, j), temp in np.ndenumerate(self.temperature_map):
-=======
-        for (i, j), temp in np.ndenumerate(self.temperature_map):
->>>>>>> d3f7678b
-            # Daily cycle
-            daily_factor = 5 * np.sin(2 * np.pi * (self.current_time % (24 * 60)) / (24 * 60))
-            
-            # Seasonal cycle
-            seasonal_factor = 10 * np.sin(2 * np.pi * self.current_time / (365 * 24 * 60))
-            
-            # Random variation
-            random_factor = np.random.normal(0, 0.1) * time_delta
-            
-<<<<<<< HEAD
-            self.temperature_map[i][j] = temp + daily_factor + seasonal_factor + random_factor
-
-    def _update_precipitation_map(self, time_delta: float):
-        """Update precipitation map over time."""
-        for (i, j), precip in np.ndenumerate(self.precipitation_map):
-=======
-            self.temperature_map[i][j] = temp + daily_factor + seasonal_factor + random_factor
-
-    def _update_precipitation_map(self, time_delta: float):
-        """Update precipitation map over time."""
-        for (i, j), precip in np.ndenumerate(self.precipitation_map):
->>>>>>> d3f7678b
-            # Seasonal variation
-            seasonal_factor = 50 * np.sin(2 * np.pi * self.current_time / (365 * 24 * 60))
-            
-            # Random variation
-            random_factor = np.random.normal(0, 5) * time_delta
-            
-<<<<<<< HEAD
-            self.precipitation_map[i][j] = max(0, precip + seasonal_factor + random_factor)
-
-    def _update_wind_map(self, time_delta: float):
-        """Update wind map over time."""
-        for (i, j), (speed, direction) in np.ndenumerate(self.wind_map):
-            # Seasonal variation in speed
-            speed_factor = 2 * np.sin(2 * np.pi * self.current_time / (365 * 24 * 60))
-            
-            # Random variation
-            random_speed = np.random.normal(0, 0.5) * time_delta
-            random_direction = np.random.normal(0, 5) * time_delta
-            
-            new_speed = max(0, speed + speed_factor + random_speed)
-            new_direction = (direction + random_direction) % 360
-            
-            self.wind_map[i][j] = (new_speed, new_direction)
-
-    def _update_current_conditions(self):
-        """Update current weather conditions based on maps."""
-        for (i, j), temperature in np.ndenumerate(self.temperature_map):
-            lon = self.longitude_range[i]
-            lat = self.latitude_range[j]
-            precipitation = self.precipitation_map[i][j]
-            wind_speed, wind_direction = self.wind_map[i][j]
-=======
-            self.precipitation_map[i][j] = max(0, precip + seasonal_factor + random_factor)
-
-    def _update_wind_map(self, time_delta: float):
-        """Update wind conditions across the map."""
-        logger.info("Updating wind conditions...")
-        
-        # Create a new wind map with the same shape
-        new_wind_map = np.zeros_like(self.wind_map)
-        
-        # Update each point
-        for i in range(self.wind_map.shape[0]):
-            for j in range(self.wind_map.shape[1]):
-                # Get current wind speed
-                current_speed = self.wind_map[i, j]
-                
-                # Calculate new wind speed based on time and location
-                lat = self.latitude_range[j]
-                lon = self.longitude_range[i]
-                
-                # Base wind speed on latitude (stronger at higher latitudes)
-                base_speed = abs(lat) * 0.1
-                
-                # Add some random variation
-                variation = np.random.normal(0, 0.1)
-                
-                # Calculate new speed
-                new_speed = base_speed + variation
-                
-                # Ensure non-negative
-                new_speed = max(0.0, new_speed)
-                
-                # Store in new map
-                new_wind_map[i, j] = new_speed
-        
-        # Update the wind map
-        self.wind_map = new_wind_map
-        logger.info("Wind conditions updated")
-
-    def _update_current_conditions(self):
-        """Update current weather conditions based on maps."""
-        for (i, j), temperature in np.ndenumerate(self.temperature_map):
-            lon = self.longitude_range[i]
-            lat = self.latitude_range[j]
-            precipitation = self.precipitation_map[i][j]
-            wind_speed, wind_direction = self.wind_map[i][j]
->>>>>>> d3f7678b
-            
-            # Determine weather type
-            if precipitation > 50:
-                weather = "rain"
-            elif precipitation > 20:
-                weather = "cloudy"
-            elif temperature < 0:
-                weather = "snow"
-            else:
-                weather = "clear"
-            
-            self.current_conditions[(lon, lat)] = {
-                "temperature": temperature,
-                "precipitation": precipitation,
-                "wind_speed": wind_speed,
-                "wind_direction": wind_direction,
-                "weather": weather
-            }
-
-    def _calculate_base_temperature(self, latitude: float) -> float:
-        """Placeholder temperature model based on latitude."""
-        return 30.0 - abs(latitude) * 0.3
-
-    def _calculate_base_precipitation(self, latitude: float, longitude: float) -> float:
-        """Placeholder precipitation model."""
-        return max(0.0, 1.0 - abs(latitude) / 90.0)
-
-    def _calculate_base_wind(self, latitude: float, longitude: float) -> float:
-        """Placeholder wind speed model."""
+from typing import Dict, Tuple, Optional
+from enum import Enum
+import numpy as np
+import math
+import logging
+import random
+from datetime import datetime
+from .utils.logging_config import get_logger
+
+logger = get_logger(__name__)
+
+class ClimateType(Enum):
+    # Polar Climates
+    TUNDRA = "tundra"
+    ICE_CAP = "ice_cap"
+    
+    # Continental Climates
+    SUBARCTIC = "subarctic"
+    CONTINENTAL = "continental"
+    WARM_SUMMER = "warm_summer"
+    COLD_SUMMER = "cold_summer"
+    
+    # Temperate Climates
+    MEDITERRANEAN = "mediterranean"
+    HUMID_SUBTROPICAL = "humid_subtropical"
+    MARINE_WEST_COAST = "marine_west_coast"
+    
+    # Tropical Climates
+    TROPICAL_RAINFOREST = "tropical_rainforest"
+    TROPICAL_MONSOON = "tropical_monsoon"
+    TROPICAL_SAVANNA = "tropical_savanna"
+    
+    # Arid Climates
+    HOT_DESERT = "hot_desert"
+    COLD_DESERT = "cold_desert"
+    STEPPE = "steppe"
+    
+    # Highland Climates
+    ALPINE = "alpine"
+    SUBALPINE = "subalpine"
+    MONTANE = "montane"
+
+class ClimateSystem:
+    def __init__(self, world):
+        """Initialize the climate system."""
+        self.world = world
+        self.climate_data = {}  # (longitude, latitude) -> Dict
+        self.temperature_data = {}  # (longitude, latitude) -> float
+        self.precipitation_data = {}  # (longitude, latitude) -> float
+        self.humidity_data = {}  # (longitude, latitude) -> float
+        self.wind_data = {}  # (longitude, latitude) -> Dict
+        
+        # Define coordinate ranges
+        self.longitude_range = np.arange(-180.0, 180.0, 1.0)  # 1-degree resolution
+        self.latitude_range = np.arange(-90.0, 90.0, 1.0)  # 1-degree resolution
+        
+        # Initialize maps
+        self.temperature_map = np.zeros((len(self.longitude_range), len(self.latitude_range)))
+        self.precipitation_map = np.zeros((len(self.longitude_range), len(self.latitude_range)))
+
+        self.wind_map = np.zeros((len(self.longitude_range), len(self.latitude_range)))
+
+        # Simulation time tracking
+        self.current_time = 0.0
+
+        self.wind_map = np.zeros((len(self.longitude_range), len(self.latitude_range)))
+
+        # Simulation time tracking
+        self.current_time = 0.0
+
+        
+        self.initialize_earth_climate()
+        
+    def initialize_earth_climate(self):
+        """Initialize Earth-like climate system."""
+        logger.info("Initializing Earth climate system...")
+        total_steps = len(self.longitude_range) * len(self.latitude_range)
+        current_step = 0
+        
+        for i, lon in enumerate(self.longitude_range):
+            for j, lat in enumerate(self.latitude_range):
+                # Initialize temperature
+                self.temperature_map[i][j] = self._calculate_base_temperature(lat)
+                
+                # Initialize precipitation
+                self.precipitation_map[i][j] = self._calculate_base_precipitation(lat, lon)
+                
+                # Initialize wind
+                self.wind_map[i][j] = self._calculate_base_wind(lat, lon)
+                
+                # Update progress
+                current_step += 1
+                if current_step % 100 == 0:
+                    progress = (current_step / total_steps) * 100
+                    logger.info(f"Climate initialization progress: {progress:.1f}%")
+        
+        logger.info("Earth climate system initialized successfully")
+
+    def verify_initialization(self) -> bool:
+        """Verify that the climate system is properly initialized."""
+        logger.info("Verifying climate system initialization...")
+        
+        # Check temperature map
+        if not hasattr(self, 'temperature_map') or not self.temperature_map.any():
+            logger.error("Temperature map not initialized")
+            return False
+            
+        # Check precipitation map
+        if not hasattr(self, 'precipitation_map') or not self.precipitation_map.any():
+            logger.error("Precipitation map not initialized")
+            return False
+            
+        # Check wind map
+        if not hasattr(self, 'wind_map') or not self.wind_map.any():
+            logger.error("Wind map not initialized")
+            return False
+            
+        # Check current conditions
+        if not hasattr(self, 'current_conditions') or not self.current_conditions:
+            logger.error("Current conditions not initialized")
+            return False
+            
+        logger.info("Climate system initialization verified successfully")
+        return True
+        
+    def _initialize_climate_zones(self):
+        """Initialize climate zones based on temperature and precipitation."""
+        logger.info("Initializing climate zones...")
+        
+        # Initialize polar climates
+        logger.info("Setting up polar climates...")
+        self._initialize_polar_climates()
+        logger.info("Polar climates initialized")
+        
+        # Initialize continental climates
+        logger.info("Setting up continental climates...")
+        self._initialize_continental_climates()
+        logger.info("Continental climates initialized")
+        
+        # Initialize temperate climates
+        logger.info("Setting up temperate climates...")
+        self._initialize_temperate_climates()
+        logger.info("Temperate climates initialized")
+        
+        # Initialize tropical climates
+        logger.info("Setting up tropical climates...")
+        self._initialize_tropical_climates()
+        logger.info("Tropical climates initialized")
+        
+        # Initialize arid climates
+        logger.info("Setting up arid climates...")
+        self._initialize_arid_climates()
+        logger.info("Arid climates initialized")
+        
+        # Initialize highland climates
+        logger.info("Setting up highland climates...")
+        self._initialize_highland_climates()
+        logger.info("Highland climates initialized")
+        
+        logger.info("Climate zones initialization complete")
+        
+    def _initialize_seasonal_variations(self):
+        """Initialize seasonal variations in climate."""
+        logger.info("Initializing seasonal variations...")
+        
+        # Initialize temperature variations
+        logger.info("Setting up temperature variations...")
+        self._initialize_temperature_variations()
+        logger.info("Temperature variations initialized")
+        
+        # Initialize precipitation variations
+        logger.info("Setting up precipitation variations...")
+        self._initialize_precipitation_variations()
+        logger.info("Precipitation variations initialized")
+        
+        # Initialize wind variations
+        logger.info("Setting up wind variations...")
+        self._initialize_wind_variations()
+        logger.info("Wind variations initialized")
+        
+        logger.info("Seasonal variations initialization complete")
+        
+    def _initialize_weather_patterns(self):
+        """Initialize weather patterns."""
+        logger.info("Initializing weather patterns...")
+        
+        # Initialize storm systems
+        logger.info("Setting up storm systems...")
+        self._initialize_storm_systems()
+        logger.info("Storm systems initialized")
+        
+        # Initialize pressure systems
+        logger.info("Setting up pressure systems...")
+        self._initialize_pressure_systems()
+        logger.info("Pressure systems initialized")
+        
+        # Initialize wind patterns
+        logger.info("Setting up wind patterns...")
+        self._initialize_wind_patterns()
+        logger.info("Wind patterns initialized")
+        
+        logger.info("Weather patterns initialization complete")
+        
+    def _generate_temperature(self, longitude: float, latitude: float) -> float:
+        """Generate temperature based on longitude and latitude."""
+        # Base temperature on latitude (solar angle)
+        base_temp = 30 * math.cos(math.radians(latitude))  # 30°C at equator, -30°C at poles
+        
+        # Adjust for ocean currents and continental effects
+        if longitude < -100:  # Western North America
+            if latitude > 40:  # Pacific Northwest
+                base_temp += 5  # Warmer due to Pacific currents
+            elif latitude > 30:  # California
+                base_temp += 8  # Mediterranean climate
+        elif longitude > 100:  # Eastern Asia
+            if latitude > 30:  # Japan/Korea
+                base_temp += 5  # Warmer due to Kuroshio current
+        elif longitude < -20:  # Western Europe
+            if latitude > 40:  # Mediterranean
+                base_temp += 8  # Mediterranean climate
+            else:
+                base_temp += 5  # Warmer due to Gulf Stream
+                
+        # Add elevation effects
+        elevation = self.world.terrain.get_elevation_at(longitude, latitude)
+        if elevation > 2000:
+            base_temp -= (elevation - 2000) * 0.0065  # Temperature decreases 6.5°C per 1000m
+            
+        # Add seasonal variation
+        season = self._get_season(latitude)
+        if season == "summer":
+            base_temp += 10
+        elif season == "winter":
+            base_temp -= 10
+            
+        return base_temp
+        
+    def _generate_precipitation(self, longitude: float, latitude: float) -> float:
+        """Generate precipitation based on longitude and latitude."""
+        # Base precipitation on latitude and terrain
+        if abs(latitude) > 60:  # Polar regions
+            precip = 200  # Low precipitation
+        elif abs(latitude) > 45:  # Temperate regions
+            if longitude < -100:  # Western North America
+                precip = 1500  # High precipitation in Pacific Northwest
+            elif longitude > 100:  # Eastern Asia
+                precip = 1200  # High precipitation in East Asia
+            else:
+                precip = 800  # Moderate precipitation
+        elif abs(latitude) > 30:  # Subtropical regions
+            if longitude < -100:  # Western North America
+                precip = 300  # Low precipitation in Southwest
+            elif longitude > 100:  # Eastern Asia
+                precip = 1500  # High precipitation in East Asia
+            else:
+                precip = 1000  # Moderate precipitation
+        elif abs(latitude) > 15:  # Tropical regions
+            if longitude < -100:  # Western North America
+                precip = 500  # Moderate precipitation
+            elif longitude > 100:  # Eastern Asia
+                precip = 2000  # Very high precipitation
+            else:
+                precip = 1500  # High precipitation
+        else:  # Equatorial regions
+            precip = 2500  # Very high precipitation
+            
+        # Adjust for terrain
+        terrain = self.world.terrain.get_terrain_at(longitude, latitude)
+        if terrain in ['mountain', 'hills']:
+            precip *= 1.5  # Orographic precipitation
+        elif terrain in ['desert', 'steppe']:
+            precip *= 0.3  # Low precipitation
+        elif terrain in ['rainforest', 'tropical_rainforest']:
+            precip *= 1.5  # High precipitation
+            
+        # Add seasonal variation
+        season = self._get_season(latitude)
+        if season == "summer":
+            if abs(latitude) < 30:  # Tropical monsoon
+                precip *= 2.0
+            else:
+                precip *= 1.2
+        elif season == "winter":
+            if abs(latitude) < 30:  # Tropical monsoon
+                precip *= 0.5
+            else:
+                precip *= 0.8
+            
+        return precip
+        
+    def _generate_humidity(self, longitude: float, latitude: float) -> float:
+        """Generate humidity based on longitude and latitude."""
+        # Base humidity on latitude and terrain
+        if abs(latitude) < 15:  # Equatorial regions
+            base_humidity = 0.8
+        elif abs(latitude) < 30:  # Tropical regions
+            base_humidity = 0.7
+        elif abs(latitude) < 45:  # Subtropical regions
+            base_humidity = 0.6
+        elif abs(latitude) < 60:  # Temperate regions
+            base_humidity = 0.5
+        else:  # Polar regions
+            base_humidity = 0.4
+            
+        # Adjust for terrain and proximity to water
+        terrain = self.world.terrain.get_terrain_at(longitude, latitude)
+        if terrain in ['rainforest', 'tropical_rainforest', 'swamp', 'marsh']:
+            base_humidity += 0.2
+        elif terrain in ['desert', 'steppe']:
+            base_humidity -= 0.2
+            
+        # Adjust for proximity to large water bodies
+        if self._is_near_large_water(longitude, latitude):
+            base_humidity += 0.1
+            
+        # Add seasonal variation
+        season = self._get_season(latitude)
+        if season == "summer":
+            base_humidity += 0.1
+        elif season == "winter":
+            base_humidity -= 0.1
+            
+        return min(1.0, max(0.0, base_humidity))
+        
+    def _is_near_large_water(self, longitude: float, latitude: float) -> bool:
+        """Check if coordinates are near a large water body."""
+        # Check surrounding tiles for water
+        for dlon in [-1, 0, 1]:
+            for dlat in [-1, 0, 1]:
+                if dlon == 0 and dlat == 0:
+                    continue
+                check_lon = longitude + dlon * self.world.longitude_resolution
+                check_lat = latitude + dlat * self.world.latitude_resolution
+                if self.world.terrain.get_terrain_at(check_lon, check_lat) in ['deep_ocean', 'continental_shelf']:
+                    return True
+        return False
+        
+    def _generate_wind(self, longitude: float, latitude: float) -> Dict:
+        """Generate wind data based on longitude and latitude."""
+        # Base wind speed on latitude and terrain
+        if abs(latitude) < 15:  # Equatorial regions
+            base_speed = 5.0  # m/s
+        elif abs(latitude) < 30:  # Tropical regions
+            base_speed = 7.0
+        elif abs(latitude) < 45:  # Subtropical regions
+            base_speed = 10.0
+        elif abs(latitude) < 60:  # Temperate regions
+            base_speed = 8.0
+        else:  # Polar regions
+            base_speed = 12.0
+            
+        # Adjust for terrain
+        terrain = self.world.terrain.get_terrain_at(longitude, latitude)
+        if terrain in ['mountain', 'hills']:
+            base_speed *= 1.5  # Higher winds in mountains
+        elif terrain in ['forest', 'rainforest']:
+            base_speed *= 0.7  # Reduced winds in forests
+            
+        # Add seasonal variation
+        season = self._get_season(latitude)
+        if season == "winter":
+            base_speed *= 1.2
+            
+        # Generate wind direction based on latitude and season
+        if abs(latitude) < 15:  # Equatorial regions
+            direction = random.uniform(0, 360)  # Variable winds
+        elif abs(latitude) < 30:  # Tropical regions
+            if latitude > 0:  # Northern hemisphere
+                direction = random.uniform(0, 60)  # Northeast trades
+            else:  # Southern hemisphere
+                direction = random.uniform(120, 180)  # Southeast trades
+        elif abs(latitude) < 60:  # Temperate regions
+            direction = random.uniform(240, 300)  # Westerlies
+        else:  # Polar regions
+            direction = random.uniform(0, 360)  # Variable winds
+            
+        return {
+            "speed": base_speed,
+            "direction": direction
+        }
+        
+    def _get_season(self, latitude: float) -> str:
+        """Get current season based on latitude and time of year."""
+        # Calculate day of year (0-365)
+        day_of_year = (self.world.time % self.world.year_length) / self.world.day_length
+        
+        # Determine season based on latitude and day of year
+        if abs(latitude) < 15:  # Equatorial regions
+            return "summer"  # No distinct seasons
+        elif latitude > 0:  # Northern hemisphere
+            if day_of_year < 80 or day_of_year > 355:
+                return "winter"
+            elif day_of_year < 172:
+                return "spring"
+            elif day_of_year < 264:
+                return "summer"
+            else:
+                return "autumn"
+        else:  # Southern hemisphere
+            if day_of_year < 80 or day_of_year > 355:
+                return "summer"
+            elif day_of_year < 172:
+                return "autumn"
+            elif day_of_year < 264:
+                return "winter"
+            else:
+                return "spring"
+                
+    def get_climate_at(self, longitude: float, latitude: float) -> Dict:
+        """Get climate data at given coordinates."""
+        lon_grid = round(longitude / self.world.longitude_resolution) * self.world.longitude_resolution
+        lat_grid = round(latitude / self.world.latitude_resolution) * self.world.latitude_resolution
+        
+        return self.climate_data.get((lon_grid, lat_grid), {
+            "temperature": 15.0,  # Default temperature
+            "precipitation": 500.0,  # Default precipitation
+            "humidity": 0.5,  # Default humidity
+            "wind": {
+                "speed": 5.0,
+                "direction": 0.0,
+                "gust_speed": 7.0
+            }
+        })
+        
+
+    def get_temperature_at(self, longitude: float, latitude: float) -> float:
+        """Get temperature at given coordinates in Celsius."""
+        lon_grid = round(longitude / self.world.longitude_resolution) * self.world.longitude_resolution
+        lat_grid = round(latitude / self.world.latitude_resolution) * self.world.latitude_resolution
+        return self.temperature_data.get((lon_grid, lat_grid), 20.0)
+
+    def get_temperature(self, longitude: float, latitude: float) -> float:
+        """Alias for get_temperature_at."""
+        return self.get_temperature_at(longitude, latitude)
+        
+    def get_precipitation_at(self, longitude: float, latitude: float) -> float:
+        """Get precipitation at given coordinates in mm/year."""
+        lon_grid = round(longitude / self.world.longitude_resolution) * self.world.longitude_resolution
+        lat_grid = round(latitude / self.world.latitude_resolution) * self.world.latitude_resolution
+        return self.precipitation_data.get((lon_grid, lat_grid), 0.0)
+
+    # Backwards compatibility for older code
+    def get_precipitation(self, longitude: float, latitude: float) -> float:
+        return self.get_precipitation_at(longitude, latitude)
+
+    def get_temperature_at(self, longitude: float, latitude: float) -> float:
+        """Get temperature at given coordinates in Celsius."""
+        lon_grid = round(longitude / self.world.longitude_resolution) * self.world.longitude_resolution
+        lat_grid = round(latitude / self.world.latitude_resolution) * self.world.latitude_resolution
+        return self.temperature_data.get((lon_grid, lat_grid), 20.0)
+
+    def get_temperature(self, longitude: float, latitude: float) -> float:
+        """Alias for get_temperature_at."""
+        return self.get_temperature_at(longitude, latitude)
+        
+    def get_precipitation_at(self, longitude: float, latitude: float) -> float:
+        """Get precipitation at given coordinates in mm/year."""
+        lon_grid = round(longitude / self.world.longitude_resolution) * self.world.longitude_resolution
+        lat_grid = round(latitude / self.world.latitude_resolution) * self.world.latitude_resolution
+        return self.precipitation_data.get((lon_grid, lat_grid), 0.0)
+
+    # Backwards compatibility for older code
+    def get_precipitation(self, longitude: float, latitude: float) -> float:
+        return self.get_precipitation_at(longitude, latitude)
+
+        
+    def get_humidity_at(self, longitude: float, latitude: float) -> float:
+        """Get humidity at given coordinates (0-1)."""
+        lon_grid = round(longitude / self.world.longitude_resolution) * self.world.longitude_resolution
+        lat_grid = round(latitude / self.world.latitude_resolution) * self.world.latitude_resolution
+        return self.humidity_data.get((lon_grid, lat_grid), 0.5)
+        
+    def get_wind_at(self, longitude: float, latitude: float) -> Dict:
+        """Get wind data at given coordinates."""
+        lon_grid = round(longitude / self.world.longitude_resolution) * self.world.longitude_resolution
+        lat_grid = round(latitude / self.world.latitude_resolution) * self.world.latitude_resolution
+        return self.wind_data.get((lon_grid, lat_grid), {"speed": 0.0, "direction": 0.0})
+        
+    def get_state(self) -> Dict:
+        """Get current climate system state."""
+        return {
+            'climate_data': self.climate_data,
+            'temperature_data': self.temperature_data,
+            'precipitation_data': self.precipitation_data,
+            'humidity_data': self.humidity_data,
+            'wind_data': self.wind_data
+        }
+        
+    def get_climate_effects(self, longitude: float, latitude: float) -> Dict[str, float]:
+        """Get effects of climate on various activities."""
+        temp = self.get_temperature_at(longitude, latitude)
+        precip = self.get_precipitation_at(longitude, latitude)
+        climate = self.get_climate_at(longitude, latitude)
+        
+        effects = {
+            "agriculture": 1.0,
+            "construction": 1.0,
+            "movement": 1.0,
+            "health": 1.0,
+            "resource_gathering": 1.0
+        }
+        
+        # Temperature effects
+        if temp < 0:
+            effects["agriculture"] *= 0.5
+            effects["movement"] *= 0.8
+            effects["health"] *= 0.9
+        elif temp > 35:
+            effects["agriculture"] *= 0.7
+            effects["movement"] *= 0.7
+            effects["health"] *= 0.8
+            
+        # Precipitation effects
+        if precip < 250:  # Arid
+            effects["agriculture"] *= 0.5
+            effects["health"] *= 0.9
+        elif precip > 2000:  # Very wet
+            effects["construction"] *= 0.8
+            effects["movement"] *= 0.8
+            effects["health"] *= 0.9
+            
+        # Climate-specific effects
+        if climate in [ClimateType.TROPICAL_RAINFOREST, ClimateType.TROPICAL_MONSOON]:
+            effects["resource_gathering"] *= 1.2
+            effects["health"] *= 0.9
+        elif climate in [ClimateType.HOT_DESERT, ClimateType.COLD_DESERT]:
+            effects["agriculture"] *= 0.3
+            effects["health"] *= 0.8
+        elif climate in [ClimateType.TUNDRA, ClimateType.ICE_CAP]:
+            effects["agriculture"] *= 0.2
+            effects["movement"] *= 0.6
+            effects["health"] *= 0.7
+            
+        return effects
+
+    def _initialize_temperature_map(self):
+        """Initialize the temperature map based on latitude and elevation."""
+        logger.info("Initializing temperature map...")
+        for lon in np.arange(-180, 180, self.world.longitude_resolution):
+            for lat in np.arange(-90, 90, self.world.latitude_resolution):
+                # Base temperature varies with latitude
+                base_temp = 30 - abs(lat) * 0.5  # 30°C at equator, decreasing towards poles
+                
+                # Adjust for elevation
+                elevation = self.world.terrain.get_elevation(lon, lat)
+                elevation_factor = -0.0065 * elevation  # -6.5°C per 1000m
+                
+                # Add seasonal variation
+                season_factor = 10 * np.sin(2 * np.pi * self.current_time / (365 * 24 * 60))  # 10°C seasonal variation
+                
+                # Add random variation
+                random_factor = np.random.normal(0, 2)  # 2°C standard deviation
+                
+                temperature = base_temp + elevation_factor + season_factor + random_factor
+                self.temperature_map[(lon, lat)] = temperature
+        logger.info("Temperature map initialized")
+
+    def _initialize_precipitation_map(self):
+        """Initialize the precipitation map based on temperature and terrain."""
+        logger.info("Initializing precipitation map...")
+        for lon in np.arange(-180, 180, self.world.longitude_resolution):
+            for lat in np.arange(-90, 90, self.world.latitude_resolution):
+                # Base precipitation varies with latitude
+                base_precip = 100 * np.cos(lat * np.pi / 180)  # More precipitation near equator
+                
+                # Adjust for elevation (more precipitation at higher elevations)
+                elevation = self.world.terrain.get_elevation(lon, lat)
+                elevation_factor = elevation * 0.1  # 0.1mm per meter
+                
+                # Adjust for temperature (more precipitation in warmer areas)
+                temperature = self.temperature_map.get((lon, lat), 20)
+                temp_factor = max(0, temperature - 10) * 2  # 2mm per degree above 10°C
+                
+                # Add random variation
+                random_factor = np.random.normal(0, 20)  # 20mm standard deviation
+                
+                precipitation = max(0, base_precip + elevation_factor + temp_factor + random_factor)
+                self.precipitation_map[(lon, lat)] = precipitation
+        logger.info("Precipitation map initialized")
+
+    def _initialize_wind_map(self):
+        """Initialize the wind map based on pressure gradients."""
+        logger.info("Initializing wind map...")
+        for lon in np.arange(-180, 180, self.world.longitude_resolution):
+            for lat in np.arange(-90, 90, self.world.latitude_resolution):
+                # Base wind speed varies with latitude
+                base_speed = 5 + abs(lat) * 0.1  # Stronger winds at higher latitudes
+                
+                # Add seasonal variation
+                season_factor = 2 * np.sin(2 * np.pi * self.current_time / (365 * 24 * 60))
+                
+                # Add random variation
+                random_factor = np.random.normal(0, 1)  # 1 m/s standard deviation
+                
+                wind_speed = max(0, base_speed + season_factor + random_factor)
+                
+                # Wind direction (in degrees)
+                wind_direction = (lon + 180) % 360  # Basic eastward flow
+                
+                self.wind_map[(lon, lat)] = (wind_speed, wind_direction)
+        logger.info("Wind map initialized")
+
+    def _initialize_current_conditions(self):
+        """Initialize current weather conditions."""
+        logger.info("Initializing current conditions...")
+        for lon in np.arange(-180, 180, self.world.longitude_resolution):
+            for lat in np.arange(-90, 90, self.world.latitude_resolution):
+                temperature = self.temperature_map.get((lon, lat), 20)
+                precipitation = self.precipitation_map.get((lon, lat), 0)
+                wind_speed, wind_direction = self.wind_map.get((lon, lat), (0, 0))
+                
+                # Determine weather type
+                if precipitation > 50:
+                    weather = "rain"
+                elif precipitation > 20:
+                    weather = "cloudy"
+                elif temperature < 0:
+                    weather = "snow"
+                else:
+                    weather = "clear"
+                
+                self.current_conditions[(lon, lat)] = {
+                    "temperature": temperature,
+                    "precipitation": precipitation,
+                    "wind_speed": wind_speed,
+                    "wind_direction": wind_direction,
+                    "weather": weather
+                }
+        logger.info("Current conditions initialized")
+
+    def update(self, time_delta: float):
+        """Update climate conditions over time."""
+        logger.info(f"Updating climate conditions for {time_delta} minutes...")
+        self.current_time += time_delta
+        
+        # Update temperature map
+        self._update_temperature_map(time_delta)
+        
+        # Update precipitation map
+        self._update_precipitation_map(time_delta)
+        
+        # Update wind map
+        self._update_wind_map(time_delta)
+        
+        # Update current conditions
+        self._update_current_conditions()
+        
+        logger.info("Climate conditions updated")
+
+    def _update_temperature_map(self, time_delta: float):
+        """Update temperature map over time."""
+
+        for (i, j), temp in np.ndenumerate(self.temperature_map):
+
+        for (i, j), temp in np.ndenumerate(self.temperature_map):
+
+            # Daily cycle
+            daily_factor = 5 * np.sin(2 * np.pi * (self.current_time % (24 * 60)) / (24 * 60))
+            
+            # Seasonal cycle
+            seasonal_factor = 10 * np.sin(2 * np.pi * self.current_time / (365 * 24 * 60))
+            
+            # Random variation
+            random_factor = np.random.normal(0, 0.1) * time_delta
+            
+
+            self.temperature_map[i][j] = temp + daily_factor + seasonal_factor + random_factor
+
+    def _update_precipitation_map(self, time_delta: float):
+        """Update precipitation map over time."""
+        for (i, j), precip in np.ndenumerate(self.precipitation_map):
+
+            self.temperature_map[i][j] = temp + daily_factor + seasonal_factor + random_factor
+
+    def _update_precipitation_map(self, time_delta: float):
+        """Update precipitation map over time."""
+        for (i, j), precip in np.ndenumerate(self.precipitation_map):
+
+            # Seasonal variation
+            seasonal_factor = 50 * np.sin(2 * np.pi * self.current_time / (365 * 24 * 60))
+            
+            # Random variation
+            random_factor = np.random.normal(0, 5) * time_delta
+
+            self.precipitation_map[i][j] = max(0, precip + seasonal_factor + random_factor)
+
+    def _update_wind_map(self, time_delta: float):
+        """Update wind map over time."""
+        for (i, j), (speed, direction) in np.ndenumerate(self.wind_map):
+            # Seasonal variation in speed
+            speed_factor = 2 * np.sin(2 * np.pi * self.current_time / (365 * 24 * 60))
+            
+            # Random variation
+            random_speed = np.random.normal(0, 0.5) * time_delta
+            random_direction = np.random.normal(0, 5) * time_delta
+            
+            new_speed = max(0, speed + speed_factor + random_speed)
+            new_direction = (direction + random_direction) % 360
+            
+            self.wind_map[i][j] = (new_speed, new_direction)
+
+    def _update_current_conditions(self):
+        """Update current weather conditions based on maps."""
+        for (i, j), temperature in np.ndenumerate(self.temperature_map):
+            lon = self.longitude_range[i]
+            lat = self.latitude_range[j]
+            precipitation = self.precipitation_map[i][j]
+            wind_speed, wind_direction = self.wind_map[i][j]
+            self.precipitation_map[i][j] = max(0, precip + seasonal_factor + random_factor)
+
+    def _update_wind_map(self, time_delta: float):
+        """Update wind conditions across the map."""
+        logger.info("Updating wind conditions...")
+        
+        # Create a new wind map with the same shape
+        new_wind_map = np.zeros_like(self.wind_map)
+        
+        # Update each point
+        for i in range(self.wind_map.shape[0]):
+            for j in range(self.wind_map.shape[1]):
+                # Get current wind speed
+                current_speed = self.wind_map[i, j]
+                
+                # Calculate new wind speed based on time and location
+                lat = self.latitude_range[j]
+                lon = self.longitude_range[i]
+                
+                # Base wind speed on latitude (stronger at higher latitudes)
+                base_speed = abs(lat) * 0.1
+                
+                # Add some random variation
+                variation = np.random.normal(0, 0.1)
+                
+                # Calculate new speed
+                new_speed = base_speed + variation
+                
+                # Ensure non-negative
+                new_speed = max(0.0, new_speed)
+                
+                # Store in new map
+                new_wind_map[i, j] = new_speed
+        
+        # Update the wind map
+        self.wind_map = new_wind_map
+        logger.info("Wind conditions updated")
+
+    def _update_current_conditions(self):
+        """Update current weather conditions based on maps."""
+        for (i, j), temperature in np.ndenumerate(self.temperature_map):
+            lon = self.longitude_range[i]
+            lat = self.latitude_range[j]
+            precipitation = self.precipitation_map[i][j]
+            wind_speed, wind_direction = self.wind_map[i][j]
+            
+            # Determine weather type
+            if precipitation > 50:
+                weather = "rain"
+            elif precipitation > 20:
+                weather = "cloudy"
+            elif temperature < 0:
+                weather = "snow"
+            else:
+                weather = "clear"
+            
+            self.current_conditions[(lon, lat)] = {
+                "temperature": temperature,
+                "precipitation": precipitation,
+                "wind_speed": wind_speed,
+                "wind_direction": wind_direction,
+                "weather": weather
+            }
+
+    def _calculate_base_temperature(self, latitude: float) -> float:
+        """Placeholder temperature model based on latitude."""
+        return 30.0 - abs(latitude) * 0.3
+
+    def _calculate_base_precipitation(self, latitude: float, longitude: float) -> float:
+        """Placeholder precipitation model."""
+        return max(0.0, 1.0 - abs(latitude) / 90.0)
+
+    def _calculate_base_wind(self, latitude: float, longitude: float) -> float:
+        """Placeholder wind speed model."""
         return abs(latitude) * 0.1 